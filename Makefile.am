--- conflicted
+++ resolved
@@ -18,11 +18,7 @@
 		  smsc911x.c at76c50x-usb.c sfc.c stmmac.c	\
 		  sff-common.c sff-common.h sfpid.c sfpdiag.c	\
 		  ixgbevf.c tse.c vmxnet3.c qsfp.c qsfp.h fjes.c lan78xx.c \
-<<<<<<< HEAD
-		  igc.c cmis.c cmis.h bnxt.c cpsw.c
-=======
-		  igc.c cmis.c cmis.h bnxt.c lan743x.c
->>>>>>> 47fd9381
+		  igc.c cmis.c cmis.h bnxt.c cpsw.c lan743x.c
 endif
 
 if ENABLE_BASH_COMPLETION
