--- conflicted
+++ resolved
@@ -1,11 +1,7 @@
 Version 3.5 - August 2, 2012
 
 	* Feature: Display support for 1000BASE-KX and 10GBASE-KX4 link modes
-<<<<<<< HEAD
-	* Feature: Energy Efficient Ethernet (EEE) configuration
-=======
 	* Feature: Energy-Efficient Ethernet (EEE) configuration
->>>>>>> f2bab48e
 	  (--show-eee and --set-eee options)
 	* Fix: Don't trust drivers to null-terminate strings
 	* Feature: Display support for 40G link modes
