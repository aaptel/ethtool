--- conflicted
+++ resolved
@@ -1129,11 +1129,8 @@
 	{ "fec", fec_dump_regs },
 	{ "igc", igc_dump_regs },
 	{ "bnxt_en", bnxt_dump_regs },
-<<<<<<< HEAD
 	{ "cpsw-switch", cpsw_dump_regs },
-=======
 	{ "lan743x", lan743x_dump_regs },
->>>>>>> 47fd9381
 };
 #endif
 
