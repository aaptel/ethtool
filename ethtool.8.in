.\" -*- nroff -*-
.\" Copyright 1999 by David S. Miller.  All Rights Reserved.
.\" Portions Copyright 2001 Sun Microsystems
.\" Portions Copyright 2007, 2009 Free Software Foundation, Inc.
.\" This file may be copied under the terms of the GNU Public License.
.\" 
.\" There must be no text lines before .TH.  Use '.' for vertical spacing.
.\"
.\"	.An - list of n alternative values as in "flav vanilla|strawberry"
.\"
.de A1
\\fB\\$1\\fP|\\fB\\$2\\fP
..
.de A2
\\fB\\$1\\fP\ \\fB\\$2\\fP|\\fB\\$3\\fP
..
.de A3
\\fB\\$1\\fP\ \\fB\\$2\\fP|\\fB\\$3\\fP|\\fB\\$4\\fP
..
.de A4
\\fB\\$1\\fP\ \\fB\\$2\\fP|\\fB\\$3\\fP|\\fB\\$4\\fP|\\fB\\$5\\fP
..
.\" 
.\"	.Bn - same as above but framed by square brackets
.\"
.de B1
[\\fB\\$1\\fP|\\fB\\$2\\fP]
..
.de B2
[\\fB\\$1\\fP\ \\fB\\$2\\fP|\\fB\\$3\\fP]
..
.de B3
[\\fB\\$1\\fP\ \\fB\\$2\\fP|\\fB\\$3\\fP|\\fB\\$4\\fP]
..
.de B4
[\\fB\\$1\\fP\ \\fB\\$2\\fP|\\fB\\$3\\fP|\\fB\\$4\\fP|\\fB\\$5\\fP]
..
.\"
.\"	.BN - value with a numeric input as in "[value N]"
.\"
.de BN
[\\fB\\$1\\fP\ \\fIN\\fP]
..
.\"
.\"	.BM - same as above but has a mask field for format "[value N [m N]]"
.\"
.de BM
[\\fB\\$1\\fP\ \\fIN\\fP\ [\\fBm\\fP\ \\fIN\\fP]]
..
.\"
.\"	\(*MA - mac address
.\"
.ds MA \fIxx\fP\fB:\fP\fIyy\fP\fB:\fP\fIzz\fP\fB:\fP\fIaa\fP\fB:\fP\fIbb\fP\fB:\fP\fIcc\fP
.\"
.\"	\(*MS - master-slave property
.\"
.ds MS \fBpreferred-master\fP|\fBpreferred-slave\fP|\fBforced-master\fP|\fBforced-slave\fP
.\"
.\"	\(*PA - IP address
.\"
.ds PA \fIip-address\fP
.\"
.\"	\(*WO - wol flags
.\"
.ds WO \fBp\fP|\fBu\fP|\fBm\fP|\fBb\fP|\fBa\fP|\fBg\fP|\fBs\fP|\fBf|\fBd\fP...
.\"
.\"	\(*FL - flow type values
.\"
.ds FL \fBtcp4\fP|\fBudp4\fP|\fBah4\fP|\fBesp4\fP|\fBsctp4\fP|\fBtcp6\fP|\fBudp6\fP|\fBah6\fP|\fBesp6\fP|\fBsctp6\fP
.\"
.\"	\(*HO - hash options
.\"
.ds HO \fBm\fP|\fBv\fP|\fBt\fP|\fBs\fP|\fBd\fP|\fBf\fP|\fBn\fP|\fBr\fP...
.\"
.\"	\(*SD - Self-diag test values
.\"
.ds SD \fBoffline\fP|\fBonline\fP|\fBexternal_lb\fP
.\"
.\"	\(*NC - Network Classifier type values
.\"
.ds NC \fBether\fP|\fBip4\fP|\fBtcp4\fP|\fBudp4\fP|\fBsctp4\fP|\fBah4\fP|\fBesp4\fP|\fBip6\fP|\fBtcp6\fP|\fBudp6\fP|\fBah6\fP|\fBesp6\fP|\fBsctp6\fP
..
.\"
.\" Start URL.
.de UR
.  ds m1 \\$1\"
.  nh
.  if \\n(mH \{\
.    \" Start diversion in a new environment.
.    do ev URL-div
.    do di URL-div
.  \}
..
.\" End URL.
.de UE
.  ie \\n(mH \{\
.    br
.    di
.    ev
.
.    \" Has there been one or more input lines for the link text?
.    ie \\n(dn \{\
.      do HTML-NS "<a href=""\\*(m1"">"
.      \" Yes, strip off final newline of diversion and emit it.
.      do chop URL-div
.      do URL-div
\c
.      do HTML-NS </a>
.    \}
.    el \
.      do HTML-NS "<a href=""\\*(m1"">\\*(m1</a>"
\&\\$*\"
.  \}
.  el \
\\*(la\\*(m1\\*(ra\\$*\"
.
.  hy \\n(HY
..
.
.TH ETHTOOL 8 "June 2022" "Ethtool version @VERSION@"
.SH NAME
ethtool \- query or control network driver and hardware settings
.
.SH SYNOPSIS
.\" Do not adjust lines (i.e. left justification) and do not hyphenate.
.na
.nh
.HP
.B ethtool
.I devname
.HP
.B ethtool \-h|\-\-help
.HP
.B ethtool \-\-version
.HP
.B ethtool
.BN --debug
.I args
.HP
.B ethtool [--json]
.I args
.HP
.B ethtool [-I | --include-statistics]
.I args
.HP
.B ethtool \-\-monitor
[
.I command
] [
.I devname
]
.HP
.B ethtool \-a|\-\-show\-pause
.I devname
.HP
.B ethtool \-A|\-\-pause
.I devname
.B2 autoneg on off
.B2 rx on off
.B2 tx on off
.HP
.B ethtool \-c|\-\-show\-coalesce
.I devname
.HP
.B ethtool \-C|\-\-coalesce
.I devname
.B2 adaptive\-rx on off
.B2 adaptive\-tx on off
.BN rx\-usecs
.BN rx\-frames
.BN rx\-usecs\-irq
.BN rx\-frames\-irq
.BN tx\-usecs
.BN tx\-frames
.BN tx\-usecs\-irq
.BN tx\-frames\-irq
.BN stats\-block\-usecs
.BN pkt\-rate\-low
.BN rx\-usecs\-low
.BN rx\-frames\-low
.BN tx\-usecs\-low
.BN tx\-frames\-low
.BN pkt\-rate\-high
.BN rx\-usecs\-high
.BN rx\-frames\-high
.BN tx\-usecs\-high
.BN tx\-frames\-high
.BN sample\-interval
.B2 cqe\-mode\-rx on off
.B2 cqe\-mode\-tx on off
.HP
.B ethtool \-g|\-\-show\-ring
.I devname
.HP
.B ethtool \-G|\-\-set\-ring
.I devname
.BN rx
.BN rx\-mini
.BN rx\-jumbo
.BN tx
.BN rx\-buf\-len
<<<<<<< HEAD
.BN cqe\-size
=======
.BN tx\-push
>>>>>>> d7725180
.HP
.B ethtool \-i|\-\-driver
.I devname
.HP
.B ethtool \-d|\-\-register\-dump
.I devname
.B2 raw on off
.B2 hex on off
.RB [ file 
.IR name ]
.HP
.B ethtool \-e|\-\-eeprom\-dump
.I devname
.B2 raw on off
.BN offset
.BN length
.HP
.B ethtool \-E|\-\-change\-eeprom
.I devname
.BN magic
.BN offset
.BN length
.BN value
.HP
.B ethtool \-k|\-\-show\-features|\-\-show\-offload
.I devname
.HP
.B ethtool \-K|\-\-features|\-\-offload
.I devname feature
.A1 on off
.RB ...
.HP
.B ethtool \-p|\-\-identify
.I devname
.RI [ N ]
.HP
.B ethtool \-P|\-\-show\-permaddr
.I devname
.HP
.B ethtool \-r|\-\-negotiate
.I devname
.HP
.B ethtool \-S|\-\-statistics
.I devname
.RB [\fB\-\-all\-groups\fP|\fB\-\-groups
.RB [\fBeth\-phy\fP]
.RB [\fBeth\-mac\fP]
.RB [\fBeth\-ctrl\fP]
.RN [\fBrmon\fP]
.RB ]
.HP
.B ethtool \-\-phy\-statistics
.I devname
.HP
.B ethtool \-t|\-\-test
.I devname
.RI [\*(SD]
.HP
.B ethtool \-s
.I devname
.BN speed
.BN lanes
.B2 duplex half full
.B4 port tp aui bnc mii fibre da
.B3 mdix auto on off
.B2 autoneg on off
.RB [ advertise \ \fIN\fP[\fB/\fP\fIM\fP]
|
.BI advertise \ mode
.A1 on off
.RB ...]
.BN phyad
.B2 xcvr internal external
.RB [ wol \ \fIN\fP[\fB/\fP\fIM\fP]
.RB | \ wol \ \*(WO]
.RB [ sopass \ \*(MA]
.RB [ master-slave \ \*(MS]
.RB [ msglvl
.IR N\fP[/\fIM\fP] \ |
.BI msglvl \ type
.A1 on off
.RB ...]
.HP
.B ethtool \-n|\-u|\-\-show\-nfc|\-\-show\-ntuple
.I devname
.RB [\  rx\-flow\-hash \ \*(FL \ |
.br
.BI rule \ N
.RB ]
.HP
.B ethtool \-N|\-U|\-\-config\-nfc|\-\-config\-ntuple
.I devname
.BR rx\-flow\-hash \ \*(FL \ \: \*(HO \ |
.br
.B flow\-type \*(NC
.RB [ src \ \*(MA\ [ m \ \*(MA]]
.RB [ dst \ \*(MA\ [ m \ \*(MA]]
.BM proto
.RB [ src\-ip \ \*(PA\ [ m \ \*(PA]]
.RB [ dst\-ip \ \*(PA\ [ m \ \*(PA]]
.BM tos
.BM tclass
.BM l4proto
.BM src\-port
.BM dst\-port
.BM spi
.BM l4data
.BM vlan\-etype
.BM vlan
.BM user\-def
.RB [ dst-mac \ \*(MA\ [ m \ \*(MA]]
.BN action
.BN context
.BN loc
.RB |
.br
.BI delete \ N
.HP
.B ethtool \-w|\-\-get\-dump
.I devname
.RB [ data
.IR filename ]
.HP
.B ethtool\ \-W|\-\-set\-dump
.I devname N
.HP
.B ethtool \-T|\-\-show\-time\-stamping
.I devname
.HP
.B ethtool \-x|\-\-show\-rxfh\-indir|\-\-show\-rxfh
.I devname
.HP
.B ethtool \-X|\-\-set\-rxfh\-indir|\-\-rxfh
.I devname
.RB [ hkey \ \*(MA:\...]
.RB [ start
.IR N ]
.RB [\  equal
.IR N \ |
.BI weight\  W0
.IR W1
.RB ...\ | \ default \ ]
.RB [ hfunc
.IR FUNC ]
.RB [ context
.I CTX
.RB |\  new ]
.RB [ delete ]
.HP
.B ethtool \-f|\-\-flash
.I devname file
.RI [ N ]
.HP
.B ethtool \-l|\-\-show\-channels
.I devname
.HP
.B ethtool \-L|\-\-set\-channels
.I devname
.BN rx
.BN tx
.BN other
.BN combined
.HP
.B ethtool \-m|\-\-dump\-module\-eeprom|\-\-module\-info
.I devname
.B2 raw on off
.B2 hex on off
.BN offset
.BN length
.BN page
.BN bank
.BN i2c
.HP
.B ethtool \-\-show\-priv\-flags
.I devname
.HP
.B ethtool \-\-set\-priv\-flags
.I devname flag
.A1 on off
.RB ...
.HP
.B ethtool \-\-show\-eee
.I devname
.HP
.B ethtool \-\-set\-eee
.I devname
.B2 eee on off
.B2 tx-lpi on off
.BN tx-timer
.BN advertise
.HP
.B ethtool \-\-set\-phy\-tunable
.I devname
.RB [
.B downshift
.A1 on off
.BN count
.RB ]
.RB [
.B fast\-link\-down
.A1 on off
.BN msecs
.RB ]
.RB [
.B energy\-detect\-power\-down
.A1 on off
.BN msecs
.RB ]
.HP
.B ethtool \-\-get\-phy\-tunable
.I devname
.RB [ downshift ]
.RB [ fast-link-down ]
.RB [ energy-detect-power-down ]
.HP
.B ethtool \-\-get\-tunable
.I devname
.RB [ rx-copybreak ]
.RB [ tx-copybreak ]
.RB [ tx-buf-size ]
.RB [ pfc-prevention-tout ]
.HP
.B ethtool \-\-set\-tunable
.I devname
.BN rx\-copybreak
.BN tx\-copybreak
.BN tx\-buf\-size
.BN pfc\-prevention\-tout
.HP
.B ethtool \-\-reset
.I devname
.BN flags
.RB [ mgmt ]
.RB [ mgmt-shared ]
.RB [ irq ]
.RB [ irq-shared ]
.RB [ dma ]
.RB [ dma-shared ]
.RB [ filter ]
.RB [ filter-shared ]
.RB [ offload ]
.RB [ offload-shared ]
.RB [ mac ]
.RB [ mac-shared ]
.RB [ phy ]
.RB [ phy-shared ]
.RB [ ram ]
.RB [ ram-shared ]
.RB [ ap ]
.RB [ ap-shared ]
.RB [ dedicated ]
.RB [ all ]
.HP
.B ethtool \-\-show\-fec
.I devname
.HP
.B ethtool \-\-set\-fec
.I devname
.B encoding
.BR auto | off | rs | baser | llrs \ [...]
.HP
.B ethtool \-Q|\-\-per\-queue
.I devname
.RB [ queue_mask
.IR %x ]
.I sub_command
.RB ...
 .
.HP
.B ethtool \-\-cable\-test
.I devname
.HP
.B ethtool \-\-cable\-test\-tdr
.I devname
.BN first N
.BN last N
.BN step N
.BN pair N
.HP
.B ethtool \-\-show\-tunnels
.I devname
.HP
.B ethtool \-\-show\-module
.I devname
.HP
.B ethtool \-\-set\-module
.I devname
.RB [ power\-mode\-policy
.BR high | auto ]
.
.\" Adjust lines (i.e. full justification) and hyphenate.
.ad
.hy

.SH DESCRIPTION
.BI ethtool
is used to query and control network device driver and hardware
settings, particularly for wired Ethernet devices.

.I devname
is the name of the network device on which ethtool should operate.

.SH OPTIONS
.B ethtool
with a single argument specifying the device name prints current
settings of the specified device.
.TP
.B \-h \-\-help
Shows a short help message.
.TP
.B \-\-version
Shows the ethtool version number.
.TP
.BI \-\-debug \ N
Turns on debugging messages. Argument is interpreted as a mask:
.TS
nokeep;
lB	l.
0x01  Parser information
.TE
.TP
.BI \-\-json
Output results in JavaScript Object Notation (JSON). Only a subset of
options support this. Those which do not will continue to output
plain text in the presence of this option.
.TP
.B \-I \-\-include\-statistics
Include command-related statistics in the output. This option allows
displaying relevant device statistics for selected get commands.
.TP
.B \-a \-\-show\-pause
Queries the specified Ethernet device for pause parameter information.
.TP
.B \-A \-\-pause
Changes the pause parameters of the specified Ethernet device.
.RS 4
.TP
.A2 autoneg on off
Specifies whether pause autonegotiation should be enabled.
.TP
.A2 rx on off
Specifies whether RX pause should be enabled.
.TP
.A2 tx on off
Specifies whether TX pause should be enabled.
.RE
.TP
.B \-c \-\-show\-coalesce
Queries the specified network device for coalescing information.
.TP
.B \-C \-\-coalesce
Changes the coalescing settings of the specified network device.
.TP
.B \-g \-\-show\-ring
Queries the specified network device for rx/tx ring parameter information.
.TP
.B \-G \-\-set\-ring
Changes the rx/tx ring parameters of the specified network device.
.RS 4
.TP
.BI rx \ N
Changes the number of ring entries for the Rx ring.
.TP
.BI rx\-mini \ N
Changes the number of ring entries for the Rx Mini ring.
.TP
.BI rx\-jumbo \ N
Changes the number of ring entries for the Rx Jumbo ring.
.TP
.BI tx \ N
Changes the number of ring entries for the Tx ring.
.TP
.BI rx\-buf\-len \ N
Changes the size of a buffer in the Rx ring.
.TP
<<<<<<< HEAD
.BI cqe\-size \ N
Changes the size of completion queue event.
=======
.BI tx\-push \ on|off
Specifies whether TX push should be enabled.
>>>>>>> d7725180
.RE
.TP
.B \-i \-\-driver
Queries the specified network device for associated driver information.
.TP
.B \-d \-\-register\-dump
Retrieves and prints a register dump for the specified network device.
The register format for some devices is known and decoded others
are printed in hex.
When 
.I raw 
is enabled, then ethtool dumps the raw register data to stdout.
If
.I file
is specified, then use contents of previous raw register dump, rather
than reading from the device.
.TP
.B \-e \-\-eeprom\-dump
Retrieves and prints an EEPROM dump for the specified network device.
When raw is enabled, then it dumps the raw EEPROM data to stdout. The
length and offset parameters allow dumping certain portions of the EEPROM.
Default is to dump the entire EEPROM.
.RS 4
.TP
.BI raw \ on|off
.TP
.BI offset \ N
.TP
.BI length \ N
.RE
.TP
.B \-E \-\-change\-eeprom
If value is specified, changes EEPROM byte for the specified network device.
offset and value specify which byte and it's new value. If value is not
specified, stdin is read and written to the EEPROM. The length and offset
parameters allow writing to certain portions of the EEPROM.
Because of the persistent nature of writing to the EEPROM, a device-specific
magic key must be specified to prevent the accidental writing to the EEPROM.
.TP
.B \-k \-\-show\-features \-\-show\-offload
Queries the specified network device for the state of protocol
offload and other features.
.TP
.B \-K \-\-features \-\-offload
Changes the offload parameters and other features of the specified
network device.  The following feature names are built-in and others
may be defined by the kernel.
.RS 4
.TP
.A2 rx on off
Specifies whether RX checksumming should be enabled.
.TP
.A2 tx on off
Specifies whether TX checksumming should be enabled.
.TP
.A2 sg on off
Specifies whether scatter-gather should be enabled.
.TP
.A2 tso on off
Specifies whether TCP segmentation offload should be enabled.
.TP
.A2 ufo on off
Specifies whether UDP fragmentation offload should be enabled 
.TP
.A2 gso on off
Specifies whether generic segmentation offload should be enabled 
.TP
.A2 gro on off
Specifies whether generic receive offload should be enabled
.TP
.A2 lro on off
Specifies whether large receive offload should be enabled
.TP
.A2 rxvlan on off
Specifies whether RX VLAN acceleration should be enabled
.TP
.A2 txvlan on off
Specifies whether TX VLAN acceleration should be enabled
.TP
.A2 ntuple on off
Specifies whether Rx ntuple filters and actions should be enabled
.TP
.A2 rxhash on off
Specifies whether receive hashing offload should be enabled
.RE
.TP
.B \-p \-\-identify
Initiates adapter-specific action intended to enable an operator to
easily identify the adapter by sight.  Typically this involves
blinking one or more LEDs on the specific network port.
.RS 4
.TP
.BN
Length of time to perform phys-id, in seconds.
.RE
.TP
.B \-P \-\-show\-permaddr
Queries the specified network device for permanent hardware address.
.TP
.B \-r \-\-negotiate
Restarts auto-negotiation on the specified Ethernet device, if
auto-negotiation is enabled.
.TP
.B \-S \-\-statistics
Queries the specified network device for standard (IEEE, IETF, etc.), or NIC-
and driver-specific statistics. NIC- and driver-specific statistics are
requested when no group of statistics is specified.

NIC- and driver-specific statistics and standard statistics are independent,
devices may implement either, both or none. There is little commonality between
naming of NIC- and driver-specific statistics across vendors.
.RS 4
.TP
.B \fB\-\-all\-groups
.E
.TP
.B \fB\-\-groups [\fBeth\-phy\fP] [\fBeth\-mac\fP] [\fBeth\-ctrl\fP] [\fBrmon\fP]
Request groups of standard device statistics.
.RE
.TP
.B \-\-phy\-statistics
Queries the specified network device for PHY specific statistics.
.TP
.B \-t \-\-test
Executes adapter selftest on the specified network device. Possible test modes are:
.RS 4
.TP
.B offline
Perform full set of tests, possibly interrupting normal operation
during the tests,
.TP
.B online
Perform limited set of tests, not interrupting normal operation,
.TP
.B external_lb
Perform full set of tests, as for \fBoffline\fR, and additionally an
external-loopback test.
.RE
.TP
.B \-s \-\-change
Allows changing some or all settings of the specified network device.
All following options only apply if
.B \-s
was specified.
.RS 4
.TP
.BI speed \ N
Set speed in Mb/s.
.B ethtool
with just the device name as an argument will show you the supported device speeds.
.TP
.BI lanes \ N
Set number of lanes.
.TP
.A2 duplex half full
Sets full or half duplex mode.
.TP
.A4 port tp aui bnc mii fibre da
Selects device port.
.TP
.BR master-slave \ \*(MS
Configure MASTER/SLAVE role of the PHY. When the PHY is configured as MASTER,
the PMA Transmit function shall source TX_TCLK from a local clock source. When
configured as SLAVE, the PMA Transmit function shall source TX_TCLK from the
clock recovered from data stream provided by MASTER. Not all devices support this.
.TS
nokeep;
lB	l.
preferred-master	Prefer MASTER role on autonegotiation
preferred-slave	Prefer SLAVE role on autonegotiation
forced-master	Force the PHY in MASTER role. Can be used without autonegotiation
forced-slave	Force the PHY in SLAVE role. Can be used without autonegotiation
.TE
.TP
.A3 mdix auto on off
Selects MDI-X mode for port. May be used to override the automatic
detection feature of most adapters. An argument of \fBauto\fR means
automatic detection of MDI status, \fBon\fR forces MDI-X (crossover)
mode, while \fBoff\fR means MDI (straight through) mode.  The driver
should guarantee that this command takes effect immediately, and if
necessary may reset the link to cause the change to take effect.
.TP
.A2 autoneg on off
Specifies whether autonegotiation should be enabled. Autonegotiation 
is enabled by default, but in some network devices may have trouble
with it, so you can disable it if really necessary. 
.TP
.BI advertise \ N
Sets the speed and duplex advertised by autonegotiation.  The argument is
a hexadecimal value using one or a combination of the following values:
.TS
nokeep;
lB	l	lB.
0x001	10baseT Half
0x002	10baseT Full
0x004	100baseT Half
0x008	100baseT Full
0x80000000000000000	100baseT1 Full
0x40000000000000000000000	100baseFX Half
0x80000000000000000000000	100baseFX Full
0x010	1000baseT Half	(not supported by IEEE standards)
0x020	1000baseT Full
0x20000	1000baseKX Full
0x20000000000	1000baseX Full
0x100000000000000000	1000baseT1 Full
0x8000	2500baseX Full	(not supported by IEEE standards)
0x800000000000	2500baseT Full
0x1000000000000	5000baseT Full
0x1000	10000baseT Full
0x40000	10000baseKX4 Full
0x80000	10000baseKR Full
0x100000	10000baseR_FEC
0x40000000000	10000baseCR Full
0x80000000000	10000baseSR Full
0x100000000000	10000baseLR Full
0x200000000000	10000baseLRM Full
0x400000000000	10000baseER Full
0x200000	20000baseMLD2 Full	(not supported by IEEE standards)
0x400000	20000baseKR2 Full	(not supported by IEEE standards)
0x80000000	25000baseCR Full
0x100000000	25000baseKR Full
0x200000000	25000baseSR Full
0x800000	40000baseKR4 Full
0x1000000	40000baseCR4 Full
0x2000000	40000baseSR4 Full
0x4000000	40000baseLR4 Full
0x400000000	50000baseCR2 Full
0x800000000	50000baseKR2 Full
0x10000000000	50000baseSR2 Full
0x10000000000000	50000baseKR Full
0x20000000000000	50000baseSR Full
0x40000000000000	50000baseCR Full
0x80000000000000	50000baseLR_ER_FR Full
0x100000000000000	50000baseDR Full
0x8000000	56000baseKR4 Full
0x10000000	56000baseCR4 Full
0x20000000	56000baseSR4 Full
0x40000000	56000baseLR4 Full
0x1000000000	100000baseKR4 Full
0x2000000000	100000baseSR4 Full
0x4000000000	100000baseCR4 Full
0x8000000000	100000baseLR4_ER4 Full
0x200000000000000	100000baseKR2 Full
0x400000000000000	100000baseSR2 Full
0x800000000000000	100000baseCR2 Full
0x1000000000000000	100000baseLR2_ER2_FR2 Full
0x2000000000000000	100000baseDR2 Full
0x8000000000000000000	100000baseKR Full
0x10000000000000000000	100000baseSR Full
0x20000000000000000000	100000baseLR_ER_FR Full
0x40000000000000000000	100000baseCR Full
0x80000000000000000000	100000baseDR Full
0x4000000000000000	200000baseKR4 Full
0x8000000000000000	200000baseSR4 Full
0x10000000000000000	200000baseLR4_ER4_FR4 Full
0x20000000000000000	200000baseDR4 Full
0x40000000000000000	200000baseCR4 Full
0x100000000000000000000	200000baseKR2 Full
0x200000000000000000000	200000baseSR2 Full
0x400000000000000000000	200000baseLR2_ER2_FR2 Full
0x800000000000000000000	200000baseDR2 Full
0x1000000000000000000000	200000baseCR2 Full
0x200000000000000000	400000baseKR8 Full
0x400000000000000000	400000baseSR8 Full
0x800000000000000000	400000baseLR8_ER8_FR8 Full
0x1000000000000000000	400000baseDR8 Full
0x2000000000000000000	400000baseCR8 Full
0x2000000000000000000000	400000baseKR4 Full
0x4000000000000000000000	400000baseSR4 Full
0x8000000000000000000000	400000baseLR4_ER4_FR4 Full
0x10000000000000000000000	400000baseDR4 Full
0x20000000000000000000000	400000baseCR4 Full
.TE
.TP
.BI phyad \ N
PHY address.
.TP
.A2 xcvr internal external
Selects transceiver type. Currently only internal and external can be
specified, in the future further types might be added.
.TP
.BR wol \ \*(WO
Sets Wake-on-LAN options.  Not all devices support this.  The argument to 
this option is a string of characters specifying which options to enable.
.TS
nokeep;
lB	l.
p	Wake on PHY activity
u	Wake on unicast messages
m	Wake on multicast messages
b	Wake on broadcast messages
a	Wake on ARP
g	Wake on MagicPacket\[tm]
s	Enable SecureOn\[tm] password for MagicPacket\[tm]
f	Wake on filter(s)
d	T{
Disable (wake on nothing).  This option clears all previous options.
T}
.TE
.TP
.B sopass \*(MA
Sets the SecureOn\[tm] password.  The argument to this option must be 6
bytes in Ethernet MAC hex format (\*(MA).
.PP
.BI msglvl \ N
.br
.BI msglvl \ type
.A1 on off
.RB ...
.RS
Sets the driver message type flags by name or number. \fItype\fR
names the type of message to enable or disable; \fIN\fR specifies the
new flags numerically. The defined type names and numbers are:
.TS
nokeep;
lB	l	l.
drv	0x0001  General driver status
probe	0x0002  Hardware probing
link	0x0004  Link state
timer	0x0008  Periodic status check
ifdown	0x0010  Interface being brought down
ifup	0x0020  Interface being brought up
rx_err	0x0040  Receive error
tx_err	0x0080  Transmit error
tx_queued	0x0100  Transmit queueing
intr	0x0200  Interrupt handling
tx_done	0x0400  Transmit completion
rx_status	0x0800  Receive completion
pktdata	0x1000  Packet contents
hw	0x2000  Hardware status
wol	0x4000  Wake-on-LAN status
.TE
.PP
The precise meanings of these type flags differ between drivers.
.RE
.PD
.RE
.TP
.B \-n \-u \-\-show\-nfc \-\-show\-ntuple
Retrieves receive network flow classification options or rules.
.RS 4
.TP
.BR rx\-flow\-hash \ \*(FL
Retrieves the hash options for the specified flow type.
.TS
nokeep;
lB	l.
tcp4	TCP over IPv4
udp4	UDP over IPv4
ah4	IPSEC AH over IPv4
esp4	IPSEC ESP over IPv4
sctp4	SCTP over IPv4
tcp6	TCP over IPv6
udp6	UDP over IPv6
ah6	IPSEC AH over IPv6
esp6	IPSEC ESP over IPv6
sctp6	SCTP over IPv6
.TE
.TP
.BI rule \ N
Retrieves the RX classification rule with the given ID.
.RE
.PD
.RE
.TP
.B \-N \-U \-\-config\-nfc \-\-config\-ntuple
Configures receive network flow classification options or rules.
.RS 4
.TP
.BR rx\-flow\-hash \ \*(FL \: \*(HO
Configures the hash options for the specified flow type.
.TS
nokeep;
lB	l.
m	Hash on the Layer 2 destination address of the rx packet.
v	Hash on the VLAN tag of the rx packet.
t	Hash on the Layer 3 protocol field of the rx packet.
s	Hash on the IP source address of the rx packet.
d	Hash on the IP destination address of the rx packet.
f	Hash on bytes 0 and 1 of the Layer 4 header of the rx packet.
n	Hash on bytes 2 and 3 of the Layer 4 header of the rx packet.
r	T{
Discard all packets of this flow type. When this option is set, all
other options are ignored.
T}
.TE
.TP
.B flow\-type \*(NC
Inserts or updates a classification rule for the specified flow type.
.TS
nokeep;
lB	l.
ether	Ethernet
ip4	Raw IPv4
tcp4	TCP over IPv4
udp4	UDP over IPv4
sctp4	SCTP over IPv4
ah4	IPSEC AH over IPv4
esp4	IPSEC ESP over IPv4
ip6	Raw IPv6
tcp6	TCP over IPv6
udp6	UDP over IPv6
sctp6	SCTP over IPv6
ah6	IPSEC AH over IPv6
esp6	IPSEC ESP over IPv6
.TE
.PP
For all fields that allow both a value and a mask to be specified, the
mask may be specified immediately after the value using the \fBm\fR
keyword, or separately using the field name keyword with \fB-mask\fR
appended, e.g. \fBsrc-mask\fR.
.PD
.TP
.BR src \ \*(MA\ [ m \ \*(MA]
Includes the source MAC address, specified as 6 bytes in hexadecimal
separated by colons, along with an optional mask.  Valid only for
flow-type ether.
.TP
.BR dst \ \*(MA\ [ m \ \*(MA]
Includes the destination MAC address, specified as 6 bytes in hexadecimal
separated by colons, along with an optional mask.  Valid only for
flow-type ether.
.TP
.BI proto \ N \\fR\ [\\fPm \ N \\fR]\\fP
Includes the Ethernet protocol number (ethertype) and an optional mask.
Valid only for flow-type ether.
.TP
.BR src\-ip \ \*(PA\ [ m \ \*(PA]
Specify the source IP address of the incoming packet to match along with
an optional mask.  Valid for all IP based flow-types.
.TP
.BR dst\-ip \ \*(PA\ [ m \ \*(PA]
Specify the destination IP address of the incoming packet to match along
with an optional mask.  Valid for all IP based flow-types.
.TP
.BI tos \ N \\fR\ [\\fPm \ N \\fR]\\fP
Specify the value of the Type of Service field in the incoming packet to
match along with an optional mask.  Applies to all IPv4 based flow-types.
.TP
.BI tclass \ N \\fR\ [\\fPm \ N \\fR]\\fP
Specify the value of the Traffic Class field in the incoming packet to
match along with an optional mask.  Applies to all IPv6 based flow-types.
.TP
.BI l4proto \ N \\fR\ [\\fPm \ N \\fR]\\fP
Includes the layer 4 protocol number and optional mask.  Valid only for
flow-types ip4 and ip6.
.TP
.BI src\-port \ N \\fR\ [\\fPm \ N \\fR]\\fP
Specify the value of the source port field (applicable to TCP/UDP packets)
in the incoming packet to match along with an optional mask.  Valid for
flow-types ip4, tcp4, udp4, and sctp4 and their IPv6 equivalents.
.TP
.BI dst\-port \ N \\fR\ [\\fPm \ N \\fR]\\fP
Specify the value of the destination port field (applicable to TCP/UDP
packets)in the incoming packet to match along with an optional mask.
Valid for flow-types ip4, tcp4, udp4, and sctp4 and their IPv6 equivalents.
.TP
.BI spi \ N \\fR\ [\\fPm \ N \\fR]\\fP
Specify the value of the security parameter index field (applicable to
AH/ESP packets)in the incoming packet to match along with an optional
mask.  Valid for flow-types ip4, ah4, and esp4 and their IPv6 equivalents.
.TP
.BI l4data \ N \\fR\ [\\fPm \ N \\fR]\\fP
Specify the value of the first 4 Bytes of Layer 4 in the incoming packet to
match along with an optional mask.  Valid for ip4 and ip6 flow-types.
.TP
.BI vlan\-etype \ N \\fR\ [\\fPm \ N \\fR]\\fP
Includes the VLAN tag Ethertype and an optional mask.
.TP
.BI vlan \ N \\fR\ [\\fPm \ N \\fR]\\fP
Includes the VLAN tag and an optional mask.
.TP
.BI user\-def \ N \\fR\ [\\fPm \ N \\fR]\\fP
Includes 64-bits of user-specific data and an optional mask.
.TP
.BR dst-mac \ \*(MA\ [ m \ \*(MA]
Includes the destination MAC address, specified as 6 bytes in hexadecimal
separated by colons, along with an optional mask.
Valid for all IP based flow-types.
.TP
.BI action \ N
Specifies the Rx queue to send packets to, or some other action.
.TS
nokeep;
lB	l.
-1	Drop the matched flow
-2	Use the matched flow as a Wake-on-LAN filter
0 or higher	Rx queue to route the flow
.TE
.TP
.BI context \ N
Specifies the RSS context to spread packets over multiple queues; either
.B 0
for the default RSS context, or a value returned by
.BI ethtool\ -X\  ... \ context
.BR new .
.TP
.BI vf \ N
Specifies the Virtual Function the filter applies to. Not compatible with action.
.TP
.BI queue \ N
Specifies the Rx queue to send packets to. Not compatible with action.
.TP
.BI loc \ N
Specify the location/ID to insert the rule. This will overwrite
any rule present in that location and will not go through any
of the rule ordering process.
.TP
.BI delete \ N
Deletes the RX classification rule with the given ID.
.RE
.TP
.B \-w \-\-get\-dump
Retrieves and prints firmware dump for the specified network device.
By default, it prints out the dump flag, version and length of the dump data.
When
.I data
is indicated, then ethtool fetches the dump data and directs it to a
.I file.
.TP
.B \-W \-\-set\-dump
Sets the dump flag for the device.
.TP
.B \-T \-\-show\-time\-stamping
Show the device's time stamping capabilities and associated PTP
hardware clock.
.TP
.B \-x \-\-show\-rxfh\-indir \-\-show\-rxfh
Retrieves the receive flow hash indirection table and/or RSS hash key.
.TP
.B \-X \-\-set\-rxfh\-indir \-\-rxfh
Configures the receive flow hash indirection table and/or RSS hash key.
.RS 4
.TP
.BI hkey
Sets RSS hash key of the specified network device. RSS hash key should be of device supported length.
Hash key format must be in xx:yy:zz:aa:bb:cc format meaning both the nibbles of a byte should be mentioned
even if a nibble is zero.
.TP
.BI hfunc
Sets RSS hash function of the specified network device.
List of RSS hash functions which kernel supports is shown as a part of the --show-rxfh command output.
.TP
.BI start\  N
For the \fBequal\fR and \fBweight\fR options, sets the starting receive queue
for spreading flows to \fIN\fR.
.TP
.BI equal\  N
Sets the receive flow hash indirection table to spread flows evenly
between the first \fIN\fR receive queues.
.TP
\fBweight\fR \fIW0 W1\fR ...
Sets the receive flow hash indirection table to spread flows between
receive queues according to the given weights.  The sum of the weights
must be non-zero and must not exceed the size of the indirection table.
.TP
.BI default
Sets the receive flow hash indirection table to its default value.
.TP
\fBcontext \fICTX\fR | \fBnew\fR
Specifies an RSS context to act on; either
.B new
to allocate a new RSS context, or
.IR CTX ,
a value returned by a previous
.IB ... \ context
.BR new .
.TP
.B delete
Delete the specified RSS context.  May only be used in conjunction with
.B context
and a non-zero
.I CTX
value.
.RE
.TP
.B \-f \-\-flash
Write a firmware image to flash or other non-volatile memory on the
device.
.RS 4
.TP
.I file
Specifies the filename of the firmware image.  The firmware must first
be installed in one of the directories where the kernel firmware
loader or firmware agent will look, such as /lib/firmware.
.TP
.I N
If the device stores multiple firmware images in separate regions of
non-volatile memory, this parameter may be used to specify which
region is to be written.  The default is 0, requesting that all
regions are written.  All other values are driver-dependent.
.RE
.PD
.TP
.B \-l \-\-show\-channels
Queries the specified network device for the numbers of channels it has.
A channel is an IRQ and the set of queues that can trigger that IRQ.
.TP
.B \-L \-\-set\-channels
Changes the numbers of channels of the specified network device.
.RS 4
.TP
.BI rx \ N
Changes the number of channels with only receive queues.
.TP
.BI tx \ N
Changes the number of channels with only transmit queues.
.TP
.BI other \ N
Changes the number of channels used only for other purposes e.g. link interrupts or SR-IOV co-ordination.
.TP
.BI combined \ N
Changes the number of multi-purpose channels.
.RE
.TP
.B \-m \-\-dump\-module\-eeprom \-\-module\-info
Retrieves and if possible decodes the EEPROM from plugin modules, e.g SFP+, QSFP.
If the driver and module support it, the optical diagnostic information is also
read and decoded.
When either one of
.I page,
.I bank
or
.I i2c
parameters is specified, dumps only of a single page or its portion is
allowed. In such a case
.I offset
and
.I length
parameters are treated relatively to EEPROM page boundaries.
.TP
.B \-\-show\-priv\-flags
Queries the specified network device for its private flags.  The
names and meanings of private flags (if any) are defined by each
network device driver.
.TP
.B \-\-set\-priv\-flags
Sets the device's private flags as specified.
.RS 4
.PP
.I flag
.A1 on off
Sets the state of the named private flag.
.RE
.TP
.B \-\-show\-eee
Queries the specified network device for its support of Energy-Efficient
Ethernet (according to the IEEE 802.3az specifications)
.TP
.B \-\-set\-eee
Sets the device EEE behaviour.
.RS 4
.TP
.A2 eee on off
Enables/disables the device support of EEE.
.TP
.A2 tx-lpi on off
Determines whether the device should assert its Tx LPI.
.TP
.BI advertise \ N
Sets the speeds for which the device should advertise EEE capabilities.
Values are as for
.B \-\-change advertise
.TP
.BI tx-timer \ N
Sets the amount of time the device should stay in idle mode prior to asserting
its Tx LPI (in microseconds). This has meaning only when Tx LPI is enabled.
.RE
.TP
.B \-\-set\-phy\-tunable
Sets the PHY tunable parameters.
.RS 4
.TP
.A2 downshift on off
Specifies whether downshift should be enabled.
.TS
nokeep;
lB	l.
.BI count \ N
	Sets the PHY downshift re-tries count.
.TE
.TP
.A2 fast-link-down on off
Specifies whether Fast Link Down should be enabled and time until link down (if supported).
.TS
nokeep;
lB	l.
.BI msecs \ N
	Sets the period after which the link is reported as down. Note that the PHY may choose
	the closest supported value. Only on reading back the tunable do you get the actual value.
.TE
.TP
.A2 energy-detect-power-down on off
Specifies whether Energy Detect Power Down (EDPD) should be enabled (if supported).
This will put the RX and TX circuit blocks into a low power mode, and the PHY will
wake up periodically to send link pulses to avoid any lock-up situation with a peer
PHY that may also have EDPD enabled. By default, this setting will also enable the
periodic transmission of TX pulses.
.TS
nokeep;
lB	l.
.BI msecs \ N
	Some PHYs support configuration of the wake-up interval to send TX pulses.
	This setting allows the control of this interval, and 0 disables TX pulses
	if the PHY supports this. Disabling TX pulses can create a lock-up situation
	where neither of the PHYs wakes the other one. If unspecified the default
	value (in milliseconds) will be used by the PHY.
.TE
.TP
.PD
.RE
.TP
.B \-\-get\-phy\-tunable
Gets the PHY tunable parameters.
.RS 4
.TP
.B downshift
For operation in cabling environments that are incompatible with 1000BASE-T,
PHY device provides an automatic link speed downshift operation.
Link speed downshift after N failed 1000BASE-T auto-negotiation attempts.
Downshift is useful where cable does not have the 4 pairs instance.

Gets the PHY downshift count/status.
.TP
.B fast\-link\-down
Depending on the mode it may take 0.5s - 1s until a broken link is reported as down.
In certain use cases a link-down event needs to be reported as soon as possible.
Some PHYs support a Fast Link Down Feature and may allow configuration of the delay
before a broken link is reported as being down.

Gets the PHY Fast Link Down status / period.
.TP
.B energy\-detect\-power\-down
Gets the current configured setting for Energy Detect Power Down (if supported).

.RE
.TP
.B \-\-get\-tunable
Get the tunable parameters.
.RS 4
.TP
.B rx\-copybreak
Get the current rx copybreak value in bytes.
.TP
.B tx\-copybreak
Get the current tx copybreak value in bytes.
.TP
.B tx\-buf\-size
Get the current tx copybreak buffer size in bytes.
.TP
.B pfc\-prevention\-tout
Get the current pfc prevention timeout value in msecs.
.RE
.TP
.B \-\-set\-tunable
Set driver's tunable parameters.
.RS 4
.TP
.BI rx\-copybreak \ N
Set the rx copybreak value in bytes.
.TP
.BI tx\-copybreak \ N
Set the tx copybreak value in bytes.
.TP
.BI tx\-buf\-size \ N
Set the tx copybreak buffer size in bytes.
.TP
.BI pfc\-prevention\-tout \ N
Set pfc prevention timeout in msecs. Value of 0 means disable and 65535 means auto.
.RE
.TP
.B \-\-reset
Reset hardware components specified by flags and components listed below
.RS 4
.TP
.BI flags \ N
Resets the components based on direct flags mask
.TP
.B mgmt
Management processor
.TP
.B irq
Interrupt requester
.TP
.B dma
DMA engine
.TP
.B filter
Filtering/flow direction
.TP
.B offload
Protocol offload
.TP
.B mac
Media access controller
.TP
.B phy
Transceiver/PHY
.TP
.B ram
RAM shared between multiple components
.B ap
Application Processor
.TP
.B dedicated
All components dedicated to this interface
.TP
.B all
All components used by this interface, even if shared
.RE
.TP
.B \-\-show\-fec
Queries the specified network device for its support of Forward Error Correction.
.TP
.B \-\-set\-fec
Configures Forward Error Correction for the specified network device.

Forward Error Correction modes selected by a user are expected to be persisted
after any hotplug events. If a module is swapped that does not support the
current FEC mode, the driver or firmware must take the link down
administratively and report the problem in the system logs for users to correct.
.RS 4
.TP
.BR encoding\ auto | off | rs | baser | llrs \ [...]

Sets the FEC encoding for the device.  Combinations of options are specified as
e.g.
.B encoding auto rs
; the semantics of such combinations vary between drivers.
.TS
nokeep;
lB	l.
auto	Use the driver's default encoding
off	Turn off FEC
RS	Force RS-FEC encoding
BaseR	Force BaseR encoding
LLRS	Force LLRS-FEC encoding
.TE
.RE
.TP
.B \-Q|\-\-per\-queue
Applies provided sub command to specific queues.
.RS 4
.TP
.B queue_mask %x
Sets the specific queues which the sub command is applied to.
If queue_mask is not set, the sub command will be applied to all queues.
.TP
.B sub_command
Sub command to apply. The supported sub commands include --show-coalesce and
--coalesce.
.RE
.TP
.B \-\-cable\-test
Perform a cable test and report the results. What results are returned depends
on the capabilities of the network interface. Typically open pairs and shorted
pairs can be reported, along with pairs being O.K. When a fault is detected
the approximate distance to the fault may be reported.
.TP
.B \-\-cable\-test\-tdr
Perform a cable test and report the raw Time Domain Reflectometer
data.  A pulse is sent down a cable pair and the amplitude of the
reflection, for a given distance, is reported. A break in the cable
returns a big reflection. Minor damage to the cable returns a small
reflection. If the cable is shorted, the amplitude of the reflection
can be negative. By default, data is returned for lengths between 0
and 150m at 1m steps, for all pairs. However parameters can be passed
to restrict the collection of data. It should be noted, that the
interface will round the distances to whatever granularity is actually
implemented. This is often 0.8 of a meter. The results should include
the actual rounded first and last distance and step size.
.RS 4
.TP
.B first \ N
Distance along the cable, in meters, where the first measurement
should be made.
.TP
.B last \ N
Distance along the cable, in meters, where the last measurement should
be made.
.TP
.B step \ N
Distance, in meters, between each measurement.
.TP
.B pair \ N
Which pair should be measured. Typically a cable has 4 pairs. 0 = Pair A, 1 = Pair B, ...
.RE
.TP
.B \-\-monitor
Listens to netlink notification and displays them.
.RS 4
.TP
.I command
If argument matching a command is used, ethtool only shows notifications of
this type. Without such argument or with --all, all notification types are
shown.
.TP
.I devname
If a device name is used as argument, only notification for this device are
shown. Default is to show notifications for all devices.
.RE
.TP
.B \-\-show\-tunnels
Show tunnel-related device capabilities and state.
List UDP ports kernel has programmed the device to parse as VxLAN,
or GENEVE tunnels.
.RE
.TP
.B \-\-show\-module
Show the transceiver module's parameters.
.RE
.TP
.B \-\-set\-module
Set the transceiver module's parameters.
.RS 4
.TP
.A2 power-mode-policy high auto
Set the power mode policy for the module. When set to \fBhigh\fR, the module
always operates at high power mode. When set to \fBauto\fR, the module is
transitioned by the host to high power mode when the first port using it is put
administratively up and to low power mode when the last port using it is put
administratively down. The power mode policy can be set before a module is
plugged-in.
.RE
.SH BUGS
Not supported (in part or whole) on all network drivers.
.SH AUTHOR
.B ethtool
was written by David Miller.

Modifications by 
Jeff Garzik, 
Tim Hockin,
Jakub Jelinek,
Andre Majorel,
Eli Kupermann,
Scott Feldman,
Andi Kleen,
Alexander Duyck,
Sucheta Chakraborty,
Jesse Brandeburg,
Ben Hutchings,
Scott Branden.
.SH AVAILABILITY
.B ethtool
is available from
.UR http://www.kernel.org/pub/software/network/ethtool/
.UE<|MERGE_RESOLUTION|>--- conflicted
+++ resolved
@@ -199,11 +199,8 @@
 .BN rx\-jumbo
 .BN tx
 .BN rx\-buf\-len
-<<<<<<< HEAD
 .BN cqe\-size
-=======
 .BN tx\-push
->>>>>>> d7725180
 .HP
 .B ethtool \-i|\-\-driver
 .I devname
@@ -579,13 +576,11 @@
 .BI rx\-buf\-len \ N
 Changes the size of a buffer in the Rx ring.
 .TP
-<<<<<<< HEAD
 .BI cqe\-size \ N
 Changes the size of completion queue event.
-=======
+.TP
 .BI tx\-push \ on|off
 Specifies whether TX push should be enabled.
->>>>>>> d7725180
 .RE
 .TP
 .B \-i \-\-driver
